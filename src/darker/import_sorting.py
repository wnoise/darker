import logging
import sys
from pathlib import Path
from typing import Optional

from black import find_project_root

if sys.version_info >= (3, 8):
    from typing import TypedDict
else:
    from typing_extensions import TypedDict


try:
    import isort
except ImportError:
    isort = None

logger = logging.getLogger(__name__)


<<<<<<< HEAD
def apply_isort(content: str) -> str:
    isort_config_kwargs = dict(
        multi_line_output=3,
        include_trailing_comma=True,
        force_grid_wrap=0,
        use_parentheses=True,
        line_length=88,
        quiet=True,
    )
=======
class IsortArgs(TypedDict, total=False):
    line_length: int
    settings_file: str
    settings_path: str


def apply_isort(
    content: str,
    src: Path,
    config: Optional[str] = None,
    line_length: Optional[int] = None,
) -> str:
    isort_args = IsortArgs()
    if config:
        isort_args["settings_file"] = config
    else:
        isort_args["settings_path"] = str(find_project_root((str(src),)))
    if line_length:
        isort_args["line_length"] = line_length

>>>>>>> c1909c5e
    logger.debug(
        "isort.code(code=..., {})".format(
            ", ".join(f"{k}={v!r}" for k, v in isort_args.items())
        )
    )
    result: str = isort.code(code=content, **isort_args)
    return result<|MERGE_RESOLUTION|>--- conflicted
+++ resolved
@@ -19,17 +19,6 @@
 logger = logging.getLogger(__name__)
 
 
-<<<<<<< HEAD
-def apply_isort(content: str) -> str:
-    isort_config_kwargs = dict(
-        multi_line_output=3,
-        include_trailing_comma=True,
-        force_grid_wrap=0,
-        use_parentheses=True,
-        line_length=88,
-        quiet=True,
-    )
-=======
 class IsortArgs(TypedDict, total=False):
     line_length: int
     settings_file: str
@@ -50,7 +39,6 @@
     if line_length:
         isort_args["line_length"] = line_length
 
->>>>>>> c1909c5e
     logger.debug(
         "isort.code(code=..., {})".format(
             ", ".join(f"{k}={v!r}" for k, v in isort_args.items())
